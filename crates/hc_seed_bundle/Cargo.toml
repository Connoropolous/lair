[package]
name = "hc_seed_bundle"
version = "0.1.0-alpha.1"
description = "SeedBundle parsing and generation library."
license = "Apache-2.0"
repository = "https://github.com/holochain/lair"
documentation = "https://docs.rs/hc_seed_bundle"
authors = [ "Holochain Core Dev Team <devcore@holochain.org>" ]
keywords = [ "holochain", "holo", "keystore", "secret", "cryptography" ]
categories = [ "cryptography" ]
edition = "2018"

[dependencies]
futures = "0.3.17"
one_err = "0.0.5"
rmp-serde = "0.15.5"
rmpv = { version = "1.0.0", features = [ "with-serde" ] }
serde = { version = "1", features = [ "derive", "rc" ] }
serde_bytes = "0.11.5"
<<<<<<< HEAD
sodoken = "=0.0.1-alpha.20"
=======
sodoken = "=0.0.1-alpha.21"
>>>>>>> 5459545a

[dev-dependencies]
base64 = "0.13"
serde_json = "1"
tokio = { version = "1.12.0", features = [ "full" ] }<|MERGE_RESOLUTION|>--- conflicted
+++ resolved
@@ -17,11 +17,7 @@
 rmpv = { version = "1.0.0", features = [ "with-serde" ] }
 serde = { version = "1", features = [ "derive", "rc" ] }
 serde_bytes = "0.11.5"
-<<<<<<< HEAD
-sodoken = "=0.0.1-alpha.20"
-=======
 sodoken = "=0.0.1-alpha.21"
->>>>>>> 5459545a
 
 [dev-dependencies]
 base64 = "0.13"
