[package]
name = "lair_keystore_api"
version = "0.1.0-alpha.1"
description = "secret lair private keystore types"
license = "Apache-2.0"
repository = "https://github.com/holochain/lair"
documentation = "https://docs.rs/lair_keystore_api"
authors = [ "Holochain Core Dev Team <devcore@holochain.org>" ]
keywords = [ "holochain", "holo", "keystore", "secret", "cryptography" ]
categories = [ "cryptography" ]
edition = "2018"

[dependencies]
base64 = "0.13.0"
futures = "0.3.17"
hc_seed_bundle = { version = "=0.1.0-alpha.1", path = "../hc_seed_bundle" }
lru = "0.6.6"
nanoid = "0.4.0"
one_err = "0.0.5"
once_cell = "1.8.0"
parking_lot = "0.11.2"
rcgen = "0.8.13"
rmp-serde = "0.15.5"
serde = { version = "1", features = [ "rc" ] }
serde_bytes = "0.11.5"
serde_yaml = "0.8.21"
<<<<<<< HEAD
sodoken = "=0.0.1-alpha.20"
=======
sodoken = "=0.0.1-alpha.21"
>>>>>>> 5459545a
tokio = { version = "1.12.0", features = [ "full" ] }
toml = "0.5.8"
tracing = "0.1.28"
url = { version = "2.2.2", features = [ "serde" ] }

[target.'cfg(windows)'.dependencies]
winapi = "0.3.9"

[dev-dependencies]
serde_json = "1"
tempdir = "0.3.7"
tracing-subscriber = "0.2.24"

[build-dependencies]
toml = "0.5.8"<|MERGE_RESOLUTION|>--- conflicted
+++ resolved
@@ -24,11 +24,7 @@
 serde = { version = "1", features = [ "rc" ] }
 serde_bytes = "0.11.5"
 serde_yaml = "0.8.21"
-<<<<<<< HEAD
-sodoken = "=0.0.1-alpha.20"
-=======
 sodoken = "=0.0.1-alpha.21"
->>>>>>> 5459545a
 tokio = { version = "1.12.0", features = [ "full" ] }
 toml = "0.5.8"
 tracing = "0.1.28"
